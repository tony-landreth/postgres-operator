--- conflicted
+++ resolved
@@ -1,10 +1,7 @@
 Cluster:
   CCPImagePrefix:  crunchydata
-<<<<<<< HEAD
-=======
   Metrics:  false
   Badger:  false
->>>>>>> 89b70399
   CCPImageTag:  centos7-10.5-2.1.0
   Port:  5432
   User:  testuser
