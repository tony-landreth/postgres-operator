Cluster:
  CCPImagePrefix:  crunchydata
<<<<<<< HEAD
  CCPImageTag:  centos7-10.3-1.8.1
=======
  CCPImageTag:  centos7-10.3-1.8.2
>>>>>>> 2936e4b6
  Port:  5432
  User:  testuser
  Database:  userdb
  PasswordAgeDays:  60
  PasswordLength:  8
  Strategy:  1
  Replicas:  0
PrimaryStorage: storage1
BackupStorage: storage1
ReplicaStorage: storage1
Storage:
  storage1:
    AccessMode:  ReadWriteMany
    Size:  200M
    StorageType:  create
  storage2:
    AccessMode:  ReadWriteMany
    Size:  333M
    StorageType:  create
  storage3:
    AccessMode:  ReadWriteMany
    Size:  440M
    StorageType:  create
DefaultContainerResource: 
ContainerResources:
  small:
    RequestsMemory:  512Mi
    RequestsCPU:  0.1
    LimitsMemory:  512Mi
    LimitsCPU:  0.1
  large:
    RequestsMemory:  2Gi
    RequestsCPU:  2.0
    LimitsMemory:  2Gi
    LimitsCPU:  4.0
Pgo:
  Audit:  false
  Metrics:  false
  LSPVCTemplate:  /config/pgo.lspvc-template.json
  LoadTemplate:  /config/pgo.load-template.json
  COImagePrefix:  crunchydata
  COImageTag:  centos7-2.6<|MERGE_RESOLUTION|>--- conflicted
+++ resolved
@@ -1,10 +1,6 @@
 Cluster:
   CCPImagePrefix:  crunchydata
-<<<<<<< HEAD
-  CCPImageTag:  centos7-10.3-1.8.1
-=======
   CCPImageTag:  centos7-10.3-1.8.2
->>>>>>> 2936e4b6
   Port:  5432
   User:  testuser
   Database:  userdb
